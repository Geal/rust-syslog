//! Syslog
//!
//! This crate provides facilities to send log messages via syslog.
//! It supports Unix sockets for local syslog, UDP and TCP for remote servers.
//!
//! Messages can be passed directly without modification, or in RFC 3164 or RFC 5424 format
//!
//! The code is available on [Github](https://github.com/Geal/rust-syslog)
//!
//! # Example
//!
//! ```rust
//! use syslog::{Facility, Formatter3164};
//!
//! let formatter = Formatter3164 {
//!     facility: Facility::LOG_USER,
//!     hostname: None,
//!     process: "myprogram".into(),
//!     pid: 0,
//! };
//!
//! match syslog::unix(formatter) {
//!     Err(e) => println!("impossible to connect to syslog: {:?}", e),
//!     Ok(mut writer) => {
//!         writer.err("hello world").expect("could not write error message");
//!     }
//! }
//! ```
//!
//! It can be used directly with the log crate as follows:
//!
//! ```rust
//! extern crate log;
//!
//! use syslog::{Facility, Formatter3164, BasicLogger};
//! use log::{SetLoggerError, LevelFilter, info};
//!
//! let formatter = Formatter3164 {
//!     facility: Facility::LOG_USER,
//!     hostname: None,
//!     process: "myprogram".into(),
//!     pid: 0,
//! };
//!
<<<<<<< HEAD
//!     let logger = match syslog::unix(formatter) {
//!         Err(e) => { println!("impossible to connect to syslog: {:?}", e); return; },
//!         Ok(logger) => logger,
//!     };
//!
//!     log::set_boxed_logger(Box::new(BasicLogger::new(logger)))
//!             .map(|()| log::set_max_level(LevelFilter::Info));
=======
//! let logger = syslog::unix(formatter).expect("could not connect to syslog");
//! log::set_boxed_logger(Box::new(BasicLogger::new(logger)))
//!         .map(|()| log::set_max_level(LevelFilter::Info));
>>>>>>> 8137a40a
//!
//! info!("hello world");
//!
#![crate_type = "lib"]

#[macro_use]
extern crate error_chain;
extern crate libc;
extern crate log;
extern crate time;

use std::env;
use std::path::Path;
use std::process;
use std::fmt::{self, Arguments};
use std::io::{self, BufWriter, Write};
use std::net::{SocketAddr, TcpStream, ToSocketAddrs, UdpSocket};
#[cfg(unix)]
use std::os::unix::net::{UnixDatagram, UnixStream};
use std::sync::{Arc, Mutex};

use log::{Level, Log, Metadata, Record};

mod errors;
mod facility;
mod format;
pub use errors::*;
pub use facility::Facility;
pub use format::Severity;

pub use format::{Formatter3164, Formatter5424, LogFormat};

pub type Priority = u8;

/// Main logging structure
pub struct Logger<Backend: Write, Formatter> {
    formatter: Formatter,
    backend: Backend,
}

impl<W: Write, F> Logger<W, F> {
    pub fn new(backend: W, formatter: F) -> Self {
        Logger { backend, formatter }
    }

    pub fn emerg<T>(&mut self, message: T) -> Result<()>
    where
        F: LogFormat<T>,
    {
        self.formatter.emerg(&mut self.backend, message)
    }

    pub fn alert<T>(&mut self, message: T) -> Result<()>
    where
        F: LogFormat<T>,
    {
        self.formatter.alert(&mut self.backend, message)
    }

    pub fn crit<T>(&mut self, message: T) -> Result<()>
    where
        F: LogFormat<T>,
    {
        self.formatter.crit(&mut self.backend, message)
    }

    pub fn err<T>(&mut self, message: T) -> Result<()>
    where
        F: LogFormat<T>,
    {
        self.formatter.err(&mut self.backend, message)
    }

    pub fn warning<T>(&mut self, message: T) -> Result<()>
    where
        F: LogFormat<T>,
    {
        self.formatter.warning(&mut self.backend, message)
    }

    pub fn notice<T>(&mut self, message: T) -> Result<()>
    where
        F: LogFormat<T>,
    {
        self.formatter.notice(&mut self.backend, message)
    }

    pub fn info<T>(&mut self, message: T) -> Result<()>
    where
        F: LogFormat<T>,
    {
        self.formatter.info(&mut self.backend, message)
    }

    pub fn debug<T>(&mut self, message: T) -> Result<()>
    where
        F: LogFormat<T>,
    {
        self.formatter.debug(&mut self.backend, message)
    }
}

pub enum LoggerBackend {
    /// Unix socket, temp file path, log file path
    #[cfg(unix)]
    Unix(UnixDatagram),
    #[cfg(not(unix))]
    Unix(()),
    #[cfg(unix)]
    UnixStream(BufWriter<UnixStream>),
    #[cfg(not(unix))]
    UnixStream(()),
    Udp(UdpSocket, SocketAddr),
    Tcp(BufWriter<TcpStream>),
}

impl Write for LoggerBackend {
    /// Sends a message directly, without any formatting
    fn write(&mut self, message: &[u8]) -> io::Result<usize> {
        match *self {
            #[cfg(unix)]
            LoggerBackend::Unix(ref dgram) => dgram.send(&message[..]),
            #[cfg(unix)]
            LoggerBackend::UnixStream(ref mut socket) => {
                let null = [0; 1];
                socket
                    .write(&message[..])
                    .and_then(|sz| socket.write(&null).map(|_| sz))
            }
            LoggerBackend::Udp(ref socket, ref addr) => socket.send_to(&message[..], addr),
            LoggerBackend::Tcp(ref mut socket) => socket.write(&message[..]),
            #[cfg(not(unix))]
            LoggerBackend::Unix(_) | LoggerBackend::UnixStream(_) => {
                Err(io::Error::new(io::ErrorKind::Other, "unsupported platform"))
            }
        }
    }

    fn write_fmt(&mut self, args: Arguments) -> io::Result<()> {
        match *self {
            #[cfg(unix)]
            LoggerBackend::Unix(ref dgram) => {
                let message = fmt::format(args);
                dgram.send(message.as_bytes()).map(|_| ())
            }
            #[cfg(unix)]
            LoggerBackend::UnixStream(ref mut socket) => {
                let null = [0; 1];
                socket
                    .write_fmt(args)
                    .and_then(|_| socket.write(&null).map(|_| ()))
            }
            LoggerBackend::Udp(ref socket, ref addr) => {
                let message = fmt::format(args);
                socket.send_to(message.as_bytes(), addr).map(|_| ())
            }
            LoggerBackend::Tcp(ref mut socket) => socket.write_fmt(args),
            #[cfg(not(unix))]
            LoggerBackend::Unix(_) | LoggerBackend::UnixStream(_) => {
                Err(io::Error::new(io::ErrorKind::Other, "unsupported platform"))
            }
        }
    }

    fn flush(&mut self) -> io::Result<()> {
        match *self {
            #[cfg(unix)]
            LoggerBackend::Unix(_) => Ok(()),
            #[cfg(unix)]
            LoggerBackend::UnixStream(ref mut socket) => socket.flush(),
            LoggerBackend::Udp(_, _) => Ok(()),
            LoggerBackend::Tcp(ref mut socket) => socket.flush(),
            #[cfg(not(unix))]
            LoggerBackend::Unix(_) | LoggerBackend::UnixStream(_) => {
                Err(io::Error::new(io::ErrorKind::Other, "unsupported platform"))
            }
        }
    }
}

/// Returns a Logger using unix socket to target local syslog ( using /dev/log or /var/run/syslog)
#[cfg(unix)]
pub fn unix<F: Clone>(formatter: F) -> Result<Logger<LoggerBackend, F>> {
    unix_connect(formatter.clone(), "/dev/log")
        .or_else(|e| {
            if let ErrorKind::Io(ref io_err) = *e.kind() {
                if io_err.kind() == io::ErrorKind::NotFound {
                    return unix_connect(formatter, "/var/run/syslog");
                }
            }
            Err(e)
        })
        .chain_err(|| ErrorKind::Initialization)
}

#[cfg(not(unix))]
pub fn unix<F: Clone>(_formatter: F) -> Result<Logger<LoggerBackend, F>> {
    Err(ErrorKind::UnsupportedPlatform)?
}

/// Returns a Logger using unix socket to target local syslog at user provided path
#[cfg(unix)]
pub fn unix_custom<P: AsRef<Path>, F>(formatter: F, path: P) -> Result<Logger<LoggerBackend, F>> {
    unix_connect(formatter, path).chain_err(|| ErrorKind::Initialization)
}

#[cfg(not(unix))]
pub fn unix_custom<P: AsRef<Path>, F>(_formatter: F, _path: P) -> Result<Logger<LoggerBackend, F>> {
    Err(ErrorKind::UnsupportedPlatform)?
}

#[cfg(unix)]
fn unix_connect<P: AsRef<Path>, F>(formatter: F, path: P) -> Result<Logger<LoggerBackend, F>> {
    let sock = UnixDatagram::unbound()?;
    match sock.connect(&path) {
        Ok(()) => Ok(Logger {
            formatter,
            backend: LoggerBackend::Unix(sock),
        }),
        Err(ref e) if e.raw_os_error() == Some(libc::EPROTOTYPE) => {
            let sock = UnixStream::connect(path)?;
            Ok(Logger {
                formatter,
                backend: LoggerBackend::UnixStream(BufWriter::new(sock)),
            })
        }
        Err(e) => Err(e.into()),
    }
}

/// returns a UDP logger connecting `local` and `server`
pub fn udp<T: ToSocketAddrs, F>(
    formatter: F,
    local: T,
    server: T,
) -> Result<Logger<LoggerBackend, F>> {
    server
        .to_socket_addrs()
        .chain_err(|| ErrorKind::Initialization)
        .and_then(|mut server_addr_opt| {
            server_addr_opt
                .next()
                .chain_err(|| ErrorKind::Initialization)
        })
        .and_then(|server_addr| {
            UdpSocket::bind(local)
                .chain_err(|| ErrorKind::Initialization)
                .and_then(|socket| {
                    Ok(Logger {
                        formatter,
                        backend: LoggerBackend::Udp(socket, server_addr),
                    })
                })
        })
}

/// returns a TCP logger connecting `local` and `server`
pub fn tcp<T: ToSocketAddrs, F>(formatter: F, server: T) -> Result<Logger<LoggerBackend, F>> {
    TcpStream::connect(server)
        .chain_err(|| ErrorKind::Initialization)
        .and_then(|socket| {
            Ok(Logger {
                formatter,
                backend: LoggerBackend::Tcp(BufWriter::new(socket)),
            })
        })
}

pub struct BasicLogger {
    logger: Arc<Mutex<Logger<LoggerBackend, Formatter3164>>>,
}

impl BasicLogger {
    pub fn new(logger: Logger<LoggerBackend, Formatter3164>) -> BasicLogger {
        BasicLogger {
            logger: Arc::new(Mutex::new(logger)),
        }
    }
}

#[allow(unused_variables, unused_must_use)]
impl Log for BasicLogger {
    fn enabled(&self, metadata: &Metadata) -> bool {
        true
    }

    fn log(&self, record: &Record) {
        //FIXME: temporary patch to compile
        let message = format!("{}", record.args());
        let mut logger = self.logger.lock().unwrap();
        match record.level() {
            Level::Error => logger.err(message),
            Level::Warn => logger.warning(message),
            Level::Info => logger.info(message),
            Level::Debug => logger.debug(message),
            Level::Trace => logger.debug(message),
        };
    }

    fn flush(&self) {
        let _ = self.logger.lock().unwrap().backend.flush();
    }
}

/// Unix socket Logger init function compatible with log crate
#[cfg(unix)]
pub fn init_unix(facility: Facility, log_level: log::LevelFilter) -> Result<()> {
    let (process, pid) = get_process_info()?;
    let formatter = Formatter3164 {
        facility,
        hostname: None,
        process,
        pid,
    };
    unix(formatter).and_then(|logger| {
        log::set_boxed_logger(Box::new(BasicLogger::new(logger)))
            .chain_err(|| ErrorKind::Initialization)
    })?;

    log::set_max_level(log_level);
    Ok(())
}

#[cfg(not(unix))]
pub fn init_unix(_facility: Facility, _log_level: log::LevelFilter) -> Result<()> {
    Err(ErrorKind::UnsupportedPlatform)?
}

/// Unix socket Logger init function compatible with log crate and user provided socket path
#[cfg(unix)]
pub fn init_unix_custom<P: AsRef<Path>>(
    facility: Facility,
    log_level: log::LevelFilter,
    path: P,
) -> Result<()> {
    let (process, pid) = get_process_info()?;
    let formatter = Formatter3164 {
        facility,
        hostname: None,
        process,
        pid,
    };
    unix_custom(formatter, path).and_then(|logger| {
        log::set_boxed_logger(Box::new(BasicLogger::new(logger)))
            .chain_err(|| ErrorKind::Initialization)
    })?;

    log::set_max_level(log_level);
    Ok(())
}

#[cfg(not(unix))]
pub fn init_unix_custom<P: AsRef<Path>>(
    _facility: Facility,
    _log_level: log::LevelFilter,
    _path: P,
) -> Result<()> {
    Err(ErrorKind::UnsupportedPlatform)?
}

/// UDP Logger init function compatible with log crate
pub fn init_udp<T: ToSocketAddrs>(
    local: T,
    server: T,
    hostname: String,
    facility: Facility,
    log_level: log::LevelFilter,
) -> Result<()> {
    let (process, pid) = get_process_info()?;
    let formatter = Formatter3164 {
        facility,
        hostname: Some(hostname),
        process,
        pid,
    };
    udp(formatter, local, server).and_then(|logger| {
        log::set_boxed_logger(Box::new(BasicLogger::new(logger)))
            .chain_err(|| ErrorKind::Initialization)
    })?;

    log::set_max_level(log_level);
    Ok(())
}

/// TCP Logger init function compatible with log crate
pub fn init_tcp<T: ToSocketAddrs>(
    server: T,
    hostname: String,
    facility: Facility,
    log_level: log::LevelFilter,
) -> Result<()> {
    let (process, pid) = get_process_info()?;
    let formatter = Formatter3164 {
        facility,
        hostname: Some(hostname),
        process,
        pid,
    };

    tcp(formatter, server).and_then(|logger| {
        log::set_boxed_logger(Box::new(BasicLogger::new(logger)))
            .chain_err(|| ErrorKind::Initialization)
    })?;

    log::set_max_level(log_level);
    Ok(())
}

/// Initializes logging subsystem for log crate
///
/// This tries to connect to syslog by following ways:
///
/// 1. Unix sockets /dev/log and /var/run/syslog (in this order)
/// 2. Tcp connection to 127.0.0.1:601
/// 3. Udp connection to 127.0.0.1:514
///
/// Note the last option usually (almost) never fails in this method. So
/// this method doesn't return error even if there is no syslog.
///
/// If `application_name` is `None` name is derived from executable name
pub fn init(
    facility: Facility,
    log_level: log::LevelFilter,
    application_name: Option<&str>,
) -> Result<()> {
    let (process_name, pid) = get_process_info()?;
    let process = application_name.map(From::from).unwrap_or(process_name);
    let formatter = Formatter3164 {
        facility,
        hostname: None,
        process,
        pid,
    };

    let backend = unix(formatter.clone())
        .map(|logger: Logger<LoggerBackend, Formatter3164>| logger.backend)
        .or_else(|_| {
            TcpStream::connect(("127.0.0.1", 601)).map(|s| LoggerBackend::Tcp(BufWriter::new(s)))
        })
        .or_else(|_| {
            let udp_addr = "127.0.0.1:514".parse().unwrap();
            UdpSocket::bind(("127.0.0.1", 0)).map(|s| LoggerBackend::Udp(s, udp_addr))
        })?;
    log::set_boxed_logger(Box::new(BasicLogger::new(Logger { formatter, backend })))
        .chain_err(|| ErrorKind::Initialization)?;

    log::set_max_level(log_level);
    Ok(())
}

fn get_process_info() -> Result<(String, u32)> {
    env::current_exe()
        .chain_err(|| ErrorKind::Initialization)
        .and_then(|path| {
            path.file_name()
                .and_then(|os_name| os_name.to_str())
                .map(|name| name.to_string())
                .chain_err(|| ErrorKind::Initialization)
        })
        .map(|name| (name, process::id()))
}<|MERGE_RESOLUTION|>--- conflicted
+++ resolved
@@ -42,19 +42,12 @@
 //!     pid: 0,
 //! };
 //!
-<<<<<<< HEAD
-//!     let logger = match syslog::unix(formatter) {
-//!         Err(e) => { println!("impossible to connect to syslog: {:?}", e); return; },
-//!         Ok(logger) => logger,
-//!     };
-//!
-//!     log::set_boxed_logger(Box::new(BasicLogger::new(logger)))
-//!             .map(|()| log::set_max_level(LevelFilter::Info));
-=======
-//! let logger = syslog::unix(formatter).expect("could not connect to syslog");
+//! let logger = match syslog::unix(formatter) {
+//!     Err(e) => { println!("impossible to connect to syslog: {:?}", e); return; },
+//!     Ok(logger) => logger,
+//! };
 //! log::set_boxed_logger(Box::new(BasicLogger::new(logger)))
 //!         .map(|()| log::set_max_level(LevelFilter::Info));
->>>>>>> 8137a40a
 //!
 //! info!("hello world");
 //!
