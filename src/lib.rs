--- conflicted
+++ resolved
@@ -179,15 +179,10 @@
                     .and_then(|sz| socket.write(&null).map(|_| sz))
                     .and_then(|sz| socket.flush().map(|_| sz))
             }
-<<<<<<< HEAD
-            LoggerBackend::Udp(ref socket, ref addr) => socket.send_to(&message[..], addr),
+            LoggerBackend::Udp(ref socket, ref addr) => socket.send_to(message, addr),
             LoggerBackend::Tcp(ref mut socket) => socket
-                .write(&message[..])
+                .write(message)
                 .and_then(|sz| socket.flush().map(|_| sz)),
-=======
-            LoggerBackend::Udp(ref socket, ref addr) => socket.send_to(message, addr),
-            LoggerBackend::Tcp(ref mut socket) => socket.write(message),
->>>>>>> aaa1243a
             #[cfg(not(unix))]
             LoggerBackend::Unix(_) | LoggerBackend::UnixStream(_) => {
                 Err(io::Error::new(io::ErrorKind::Other, "unsupported platform"))
