--- conflicted
+++ resolved
@@ -190,8 +190,6 @@
         time: OffsetDateTime,
         message: &SyslogMessage,
     ) -> Result<()> {
-<<<<<<< HEAD
-=======
         let (message_id, data, message) = log_message;
 
         // Guard against sub-second precision over 6 digits per rfc5424 section 6
@@ -202,19 +200,13 @@
             .replace_nanosecond(timestamp.nanosecond() / 1000 * 1000)
             .unwrap();
 
->>>>>>> f9bbd4c8
         write!(
             w,
             "<{}>1 {} {} {} {} {} {} {}{}", // v1
             encode_priority(severity, self.facility),
-<<<<<<< HEAD
-            time.format(&time::format_description::well_known::Rfc3339)
-                .expect("Can format time"),
-=======
             timestamp
                 .format(&time::format_description::well_known::Rfc3339)
-                .unwrap(),
->>>>>>> f9bbd4c8
+                .expect("Can format time"),
             self.hostname
                 .as_ref()
                 .map(|x| &x[..])
