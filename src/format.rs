--- conflicted
+++ resolved
@@ -58,17 +58,10 @@
 
 #[derive(Clone, Debug)]
 pub struct Formatter3164 {
-<<<<<<< HEAD
-  pub facility: Facility,
-  pub hostname: Option<String>,
-  pub process:  String,
-  pub pid:      u32,
-=======
     pub facility: Facility,
     pub hostname: Option<String>,
     pub process: String,
-    pub pid: i32,
->>>>>>> 0a5a59e4
+    pub pid: u32,
 }
 
 impl<T: Display> LogFormat<T> for Formatter3164 {
@@ -105,17 +98,10 @@
 
 #[derive(Clone, Debug)]
 pub struct Formatter5424 {
-<<<<<<< HEAD
-  pub facility: Facility,
-  pub hostname: Option<String>,
-  pub process:  String,
-  pub pid:      u32,
-=======
     pub facility: Facility,
     pub hostname: Option<String>,
     pub process: String,
-    pub pid: i32,
->>>>>>> 0a5a59e4
+    pub pid: u32,
 }
 
 impl Formatter5424 {
@@ -137,26 +123,12 @@
     }
 }
 
-<<<<<<< HEAD
 impl<T: Display> LogFormat<(u32, StructuredData, T)> for Formatter5424 {
-  fn format<W: Write>(&self, w: &mut W, severity: Severity, log_message: (u32, StructuredData, T))   -> Result<()> {
-    let (message_id, data, message) = log_message;
-
-    write!(w, "<{}> {} {} {} {} {} {} {} {}",
-      encode_priority(severity, self.facility),
-      1, // version
-      time::now_utc().rfc3339(),
-      self.hostname.as_ref().map(|x| &x[..]).unwrap_or("localhost"),
-      self.process, self.pid, message_id,
-      self.format_5424_structured_data(data), message).chain_err(|| ErrorKind::Format)
-  }
-=======
-impl<T: Display> LogFormat<(i32, StructuredData, T)> for Formatter5424 {
     fn format<W: Write>(
         &self,
         w: &mut W,
         severity: Severity,
-        log_message: (i32, StructuredData, T),
+        log_message: (u32, StructuredData, T),
     ) -> Result<()> {
         let (message_id, data, message) = log_message;
 
@@ -177,7 +149,6 @@
         )
         .chain_err(|| ErrorKind::Format)
     }
->>>>>>> 0a5a59e4
 }
 
 fn encode_priority(severity: Severity, facility: Facility) -> Priority {
